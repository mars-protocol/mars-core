// Contracts
pub mod address_provider;
pub mod cw20_core;
<<<<<<< HEAD
pub mod cw20_token;
=======
pub mod error;
pub mod helpers;
>>>>>>> d3ab6157
pub mod incentives;
pub mod red_bank;
pub mod staking;
pub mod xmars_token;

// Helpers
pub mod error;
pub mod helpers;
pub mod ma_token;
pub mod swapping;
pub mod tax;

#[cfg(not(target_arch = "wasm32"))]
pub mod testing;<|MERGE_RESOLUTION|>--- conflicted
+++ resolved
@@ -1,12 +1,6 @@
 // Contracts
 pub mod address_provider;
 pub mod cw20_core;
-<<<<<<< HEAD
-pub mod cw20_token;
-=======
-pub mod error;
-pub mod helpers;
->>>>>>> d3ab6157
 pub mod incentives;
 pub mod red_bank;
 pub mod staking;
