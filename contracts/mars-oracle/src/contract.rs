#[cfg(not(feature = "library"))]
use cosmwasm_std::entry_point;
use cosmwasm_std::{
    attr, to_binary, Attribute, Binary, Deps, DepsMut, Env, Isqrt, MessageInfo, Response,
    StdResult, Uint128, Uint256,
};
use mars_core::error::MarsError;
use terra_cosmwasm::TerraQuerier;

use mars_core::asset::Asset;
use mars_core::helpers::option_string_to_addr;
use mars_core::math::decimal::Decimal;

use crate::error::ContractError;
use crate::msg::{ExecuteMsg, InstantiateMsg, MigrateMsg, QueryMsg};
use crate::state::{ASTROPORT_TWAP_SNAPSHOTS, CONFIG, PRICE_SOURCES};
use crate::{AstroportTwapSnapshot, Config, PriceSourceChecked, PriceSourceUnchecked};

use self::helpers::*;
use astroport::pair::TWAP_PRECISION;
use std::convert::TryFrom;

// INIT

#[cfg_attr(not(feature = "library"), entry_point)]
pub fn instantiate(
    deps: DepsMut,
    _env: Env,
    _info: MessageInfo,
    msg: InstantiateMsg,
) -> StdResult<Response> {
    let config = Config {
        owner: deps.api.addr_validate(&msg.owner)?,
    };
    CONFIG.save(deps.storage, &config)?;
    Ok(Response::default())
}

// HANDLERS

#[cfg_attr(not(feature = "library"), entry_point)]
pub fn execute(
    deps: DepsMut,
    env: Env,
    info: MessageInfo,
    msg: ExecuteMsg,
) -> Result<Response, ContractError> {
    match msg {
        ExecuteMsg::UpdateConfig { owner } => execute_update_config(deps, env, info, owner),
        ExecuteMsg::SetAsset {
            asset,
            price_source,
        } => execute_set_asset(deps, env, info, asset, price_source),
        ExecuteMsg::RecordTwapSnapshots { assets } => {
            execute_record_twap_snapshots(deps, env, info, assets)
        }
    }
}

pub fn execute_update_config(
    deps: DepsMut,
    _env: Env,
    info: MessageInfo,
    owner: Option<String>,
) -> Result<Response, ContractError> {
    let mut config = CONFIG.load(deps.storage)?;
    if info.sender != config.owner {
        return Err(MarsError::Unauthorized {}.into());
    };

    config.owner = option_string_to_addr(deps.api, owner, config.owner)?;

    CONFIG.save(deps.storage, &config)?;

    Ok(Response::new().add_attribute("action", "update_config"))
}

pub fn execute_set_asset(
    deps: DepsMut,
    _env: Env,
    info: MessageInfo,
    asset: Asset,
    price_source_unchecked: PriceSourceUnchecked,
) -> Result<Response, ContractError> {
    let config = CONFIG.load(deps.storage)?;
    if info.sender != config.owner {
        return Err(MarsError::Unauthorized {}.into());
    }

    let (asset_label, asset_reference, _) = asset.get_attributes();
    let price_source = price_source_unchecked.to_checked(deps.api)?;
    PRICE_SOURCES.save(deps.storage, &asset_reference, &price_source)?;

    // For spot and TWAP sources, we must make sure the pool indicated by `pair_address` consists of
    // UST and the asset of interest.
    //
    // For Astroport LP tokens, we must make sure the pool is and XYK-pool, not a stableswap or of
    // any other pool type.
    match &price_source {
        PriceSourceChecked::AstroportSpot { pair_address }
        | PriceSourceChecked::AstroportTwap { pair_address, .. } => {
            assert_astroport_pool_assets(&deps.querier, &asset, pair_address)?;
        }
        PriceSourceChecked::AstroportXykLiquidityToken { pair_address, .. } => {
            assert_astroport_pool_is_xyk(&deps.querier, pair_address)?;
        }
        _ => (),
    }

    Ok(Response::new()
        .add_attribute("action", "set_asset")
        .add_attribute("asset", asset_label)
        .add_attribute("price_source", price_source_unchecked.to_string()))
}

/// Modified from
/// https://github.com/Uniswap/uniswap-v2-periphery/blob/master/contracts/examples/ExampleOracleSimple.sol
pub fn execute_record_twap_snapshots(
    deps: DepsMut,
    env: Env,
    _info: MessageInfo,
    assets: Vec<Asset>,
) -> Result<Response, ContractError> {
    let timestamp = env.block.time.seconds();
    let mut attrs: Vec<Attribute> = vec![];

    for asset in assets {
        let (asset_label, asset_reference, _) = asset.get_attributes();
        let price_source = PRICE_SOURCES.load(deps.storage, &asset_reference)?;

        // Asset must be configured to use TWAP price source
        let (pair_address, window_size, tolerance) = match price_source {
            PriceSourceChecked::AstroportTwap {
                pair_address,
                window_size,
                tolerance,
            } => (pair_address, window_size, tolerance),
            _ => {
                return Err(ContractError::PriceSourceNotTwap {});
            }
        };

        // Load existing snapshots. If there's none, we initialize an empty vector
        let mut snapshots = ASTROPORT_TWAP_SNAPSHOTS
            .load(deps.storage, &asset_reference)
            .unwrap_or_else(|_| vec![]);

        // A potential attack is to repeatly call `RecordTwapSnapshots` so that `snapshots` becomes a
        // very big vector, so that calculating the average price becomes extremely gas expensive.
        // To deter this, we reject a new snapshot if the most recent snapshot is less than `tolerance`
        // seconds ago.
        if let Some(latest_snapshot) = snapshots.last() {
            if timestamp - latest_snapshot.timestamp < tolerance {
                continue;
            }
        }

        // Query new price data
        let price_cumulative = query_astroport_cumulative_price(&deps.querier, &pair_address)?;

        // Purge snapshots that are too old, i.e. more than (window_size + tolerance) away from the
        // current timestamp. These snapshots will never be used in the future for calculating
        // average prices
        snapshots.retain(|snapshot| timestamp - snapshot.timestamp <= window_size + tolerance);

        snapshots.push(AstroportTwapSnapshot {
            timestamp,
            price_cumulative,
        });

        ASTROPORT_TWAP_SNAPSHOTS.save(deps.storage, &asset_reference, &snapshots)?;

        attrs.extend(vec![
            attr("asset", asset_label),
            attr("price_cumulative", price_cumulative),
        ]);
    }

    Ok(Response::new()
        .add_attribute("action", "record_twap_snapshots")
        .add_attribute("timestamp", timestamp.to_string())
        .add_attributes(attrs))
}

// QUERIES

#[cfg_attr(not(feature = "library"), entry_point)]
pub fn query(deps: Deps, env: Env, msg: QueryMsg) -> StdResult<Binary> {
    match msg {
        QueryMsg::Config {} => to_binary(&query_config(deps, env)?),
        QueryMsg::AssetPriceSource { asset } => {
            to_binary(&query_asset_price_source(deps, env, asset)?)
        }
        QueryMsg::AssetPrice { asset } => {
            to_binary(&query_asset_price(deps, env, asset.get_reference())?)
        }
        QueryMsg::AssetPriceByReference { asset_reference } => {
            to_binary(&query_asset_price(deps, env, asset_reference)?)
        }
    }
}

fn query_config(deps: Deps, _env: Env) -> StdResult<Config> {
    CONFIG.load(deps.storage)
}

fn query_asset_price_source(deps: Deps, _env: Env, asset: Asset) -> StdResult<PriceSourceChecked> {
    PRICE_SOURCES.load(deps.storage, &asset.get_reference())
}

fn query_asset_price(
    deps: Deps,
    env: Env,
    asset_reference: Vec<u8>,
) -> Result<Decimal, ContractError> {
    let price_source = PRICE_SOURCES.load(deps.storage, &asset_reference)?;

    match price_source {
        PriceSourceChecked::Fixed { price } => Ok(price),

        PriceSourceChecked::Native { denom } => {
            let terra_querier = TerraQuerier::new(&deps.querier);

            // NOTE: Exchange rate returns how much of the quote (second argument) is required to
            // buy one unit of the base_denom (first argument).
            // We want to know how much uusd we need to buy 1 of the target currency
            let asset_prices_query = terra_querier
                .query_exchange_rates(denom, vec!["uusd".to_string()])?
                .exchange_rates
                .pop();

            match asset_prices_query {
                Some(exchange_rate_item) => Ok(exchange_rate_item.exchange_rate.into()),
                None => Err(ContractError::NativePriceNotFound {}),
            }
        }

        // NOTE: Spot price is defined as the amount of UST to be returned when swapping `PROBE_AMOUNT`
        // of the asset of interest, divided by `PROBE_AMOUNT`. In the current implementation,
        // `PROBE_AMOUNT` is set to 1,000,000.
        //
        // For example, for MARS-UST pair, if swapping 1,000,000 umars returns 1,200,000 uusd (return
        // amount plus commission), then 1 MARS = 1.2 UST.
        //
        // Why not just take the quotient of the two assets depths? (E.g. if the pool has 120 UST and
        // 100 MARS, then 1 MARS = 1.2 UST) Because this only works for XYK pools, not StableSwap pools.
        PriceSourceChecked::AstroportSpot { pair_address } => {
            query_astroport_spot_price(&deps.querier, &pair_address)
        }

        PriceSourceChecked::AstroportTwap {
            pair_address,
            window_size,
            tolerance,
        } => {
            let snapshots = ASTROPORT_TWAP_SNAPSHOTS.load(deps.storage, &asset_reference)?;

            // First, query the current TWAP snapshot
            let current_snapshot = AstroportTwapSnapshot {
                timestamp: env.block.time.seconds(),
                price_cumulative: query_astroport_cumulative_price(&deps.querier, &pair_address)?,
            };

            // Find the oldest snapshot whose period from current snapshot is within the tolerable window
            // We do this using a linear search, and quit as soon as we find one; otherwise throw error
            let previous_snapshot = snapshots
                .iter()
                .find(|snapshot| period_diff(&current_snapshot, snapshot, window_size) <= tolerance)
                .ok_or(ContractError::NoSnapshotWithinTolerance {})?;

            // Handle the case if Astroport's cumulative price overflows. In this case, cumulative
            // price warps back to zero, resulting in more recent cum. prices being smaller than
            // earlier ones. (same behavior as in Solidity)
            //
            // Calculations below assumes the cumulative price doesn't overflows more than once during
            // the period, which should always be the case in practice
            let price_delta =
                if current_snapshot.price_cumulative >= previous_snapshot.price_cumulative {
                    current_snapshot.price_cumulative - previous_snapshot.price_cumulative
                } else {
                    current_snapshot
                        .price_cumulative
                        .checked_add(Uint128::MAX - previous_snapshot.price_cumulative)?
                };
            let period = current_snapshot.timestamp - previous_snapshot.timestamp;

            // NOTE: Astroport introduces TWAP precision (https://github.com/astroport-fi/astroport/pull/143).
            // We need to divide the result by price_precision: (price_delta / (time * price_precision)).
            let price_precision = Uint128::from(10_u128.pow(TWAP_PRECISION.into()));
            let price =
                Decimal::from_ratio(price_delta, price_precision.checked_mul(period.into())?);

            Ok(price)
        }

        // The calculation of the value of liquidity token, see: https://blog.alphafinance.io/fair-lp-token-pricing/.
        // This formulation avoids a potential manipulation attack that distorts asset prices by a flashloan.
        //
        // NOTE: Price sources must exist for both assets in the pool
        PriceSourceChecked::AstroportXykLiquidityToken { pair_address } => {
            let pool = query_astroport_pool(&deps.querier, &pair_address)?;

            let asset0: Asset = (&pool.assets[0].info).into();
            let asset0_price = query_asset_price(deps, env.clone(), asset0.get_reference())?;
            let asset0_value = asset0_price * pool.assets[0].amount;

            let asset1: Asset = (&pool.assets[1].info).into();
            let asset1_price = query_asset_price(deps, env, asset1.get_reference())?;
            let asset1_value = asset1_price * pool.assets[1].amount;

            // NOTE: we need to use Uint256 here, because Uint128 * Uint128 may overflow the 128-bit limit
            let pool_value_u256 = Uint256::from(2u8)
                * (Uint256::from(asset0_value) * Uint256::from(asset1_value)).isqrt();
            let pool_value_u128 = Uint128::try_from(pool_value_u256)?;

            let price = Decimal::from_ratio(pool_value_u128, pool.total_share);
            Ok(price)
        }

        PriceSourceChecked::Stluna { hub_address } => {
            let stluna_exchange_rate = query_stluna_exchange_rate(&deps.querier, &hub_address)?;

            let luna_asset = Asset::Native {
                denom: "uluna".to_string(),
            };
            let luna_price = query_asset_price(deps, env, luna_asset.get_reference())?;

            let stluna_price = stluna_exchange_rate.checked_mul(luna_price)?;
            Ok(stluna_price)
        }

        PriceSourceChecked::Lunax { staking_address } => {
            let lunax_exchange_rate = query_lunax_exchange_rate(&deps.querier, &staking_address)?;

            let luna_asset = Asset::Native {
                denom: "uluna".to_string(),
            };
            let luna_price = query_asset_price(deps, env, luna_asset.get_reference())?;

            let lunax_price = lunax_exchange_rate.checked_mul(luna_price)?;
            Ok(lunax_price)
        }
    }
}

#[cfg_attr(not(feature = "library"), entry_point)]
pub fn migrate(_deps: DepsMut, _env: Env, _msg: MigrateMsg) -> StdResult<Response> {
    Ok(Response::default())
}

// HELPERS

mod helpers {
    use cosmwasm_std::{
        to_binary, Addr, QuerierWrapper, QueryRequest, StdResult, Uint128, WasmQuery,
    };

    use mars_core::asset::Asset;
    use mars_core::math::decimal::Decimal;
    use mars_core::oracle::AstroportTwapSnapshot;

    use crate::error::ContractError;

    use astroport::{
        asset::{Asset as AstroportAsset, AssetInfo as AstroportAssetInfo, PairInfo},
        factory::PairType,
        pair::{
            CumulativePricesResponse, PoolResponse, QueryMsg as AstroportQueryMsg,
            SimulationResponse,
        },
    };
    use basset::hub::{QueryMsg as BAssetQueryMsg, StateResponse as BAssetStateResponse};
    use stader::msg::{QueryMsg as StaderQueryMsg, QueryStateResponse as StaderStateResponse};

    const PROBE_AMOUNT: Uint128 = Uint128::new(1_000_000);

    pub fn diff(a: u64, b: u64) -> u64 {
        if a > b {
            a - b
        } else {
            b - a
        }
    }

    /// Calculate how much the period between two TWAP snapshots deviates from the desired window size
    pub fn period_diff(
        snapshot1: &AstroportTwapSnapshot,
        snapshot2: &AstroportTwapSnapshot,
        window_size: u64,
    ) -> u64 {
        diff(diff(snapshot1.timestamp, snapshot2.timestamp), window_size)
    }

    pub fn ust() -> AstroportAssetInfo {
        AstroportAssetInfo::NativeToken {
            denom: "uusd".to_string(),
        }
    }

    /// Assert the astroport pair indicated by `pair_address` consists of UST and `asset`
    pub fn assert_astroport_pool_assets(
        querier: &QuerierWrapper,
        asset: &Asset,
        pair_address: &Addr,
    ) -> Result<(), ContractError> {
        let pool = query_astroport_pool(querier, pair_address)?;
        let asset0: Asset = (&pool.assets[0].info).into();
        let asset1: Asset = (&pool.assets[1].info).into();
        let ust: Asset = (&ust()).into();

        if (asset0 == ust && &asset1 == asset) || (asset1 == ust && &asset0 == asset) {
            Ok(())
        } else {
            Err(ContractError::InvalidPair {})
        }
    }

    /// Assert the Astroport pair indicated by `pair_address` is of XYK type
    pub fn assert_astroport_pool_is_xyk(
        querier: &QuerierWrapper,
        pair_address: &Addr,
    ) -> Result<(), ContractError> {
        let pair = query_astroport_pair(querier, pair_address)?;
        if pair.pair_type == (PairType::Xyk {}) {
            Ok(())
        } else {
            Err(ContractError::InvalidPair {})
        }
    }

    pub fn query_astroport_pair(
        querier: &QuerierWrapper,
        pair_address: &Addr,
    ) -> StdResult<PairInfo> {
        querier.query(&QueryRequest::Wasm(WasmQuery::Smart {
            contract_addr: pair_address.to_string(),
            msg: to_binary(&AstroportQueryMsg::Pair {})?,
        }))
    }

    pub fn query_astroport_pool(
        querier: &QuerierWrapper,
        pair_address: &Addr,
    ) -> StdResult<PoolResponse> {
        querier.query(&QueryRequest::Wasm(WasmQuery::Smart {
            contract_addr: pair_address.to_string(),
            msg: to_binary(&AstroportQueryMsg::Pool {})?,
        }))
    }

    pub fn query_astroport_spot_price(
        querier: &QuerierWrapper,
        pair_address: &Addr,
    ) -> Result<Decimal, ContractError> {
        let response: PoolResponse = querier.query(&QueryRequest::Wasm(WasmQuery::Smart {
            contract_addr: pair_address.to_string(),
            msg: to_binary(&AstroportQueryMsg::Pool {})?,
        }))?;

        // During the configuration of the price source, we have asserted that the pool indeed consists
        // of UST and the asset of interest
        // Here,  we use the one asset in the pool that is *not* UST as `offer_asset` to simulate the swap
        let offer_asset_info = if response.assets[0].info == ust() {
            response.assets[1].info.clone()
        } else {
            response.assets[0].info.clone()
        };
        let offer_asset = AstroportAsset {
            info: offer_asset_info,
            amount: PROBE_AMOUNT,
        };

        let response: SimulationResponse =
            querier.query(&QueryRequest::Wasm(WasmQuery::Smart {
                contract_addr: pair_address.to_string(),
                msg: to_binary(&AstroportQueryMsg::Simulation { offer_asset })?,
            }))?;

        Ok(Decimal::from_ratio(
            response.return_amount + response.commission_amount,
            PROBE_AMOUNT,
        ))
    }

    pub fn query_astroport_cumulative_price(
        querier: &QuerierWrapper,
        pair_address: &Addr,
    ) -> StdResult<Uint128> {
        let response: CumulativePricesResponse =
            querier.query(&QueryRequest::Wasm(WasmQuery::Smart {
                contract_addr: pair_address.to_string(),
                msg: to_binary(&AstroportQueryMsg::CumulativePrices {})?,
            }))?;

        // during the configuration of the price source, we have asserted that the pool indeed consists
        // of UST and the asset of interest.
        // Here, we return cumulative price of the one asset in the pool that is *not* UST
        let price_cumulative = if response.assets[0].info == ust() {
            response.price1_cumulative_last
        } else {
            response.price0_cumulative_last
        };
        Ok(price_cumulative)
    }

    pub fn query_stluna_exchange_rate(
        querier: &QuerierWrapper,
        hub_address: &Addr,
    ) -> StdResult<Decimal> {
        let response: BAssetStateResponse =
            querier.query(&QueryRequest::Wasm(WasmQuery::Smart {
                contract_addr: hub_address.to_string(),
                msg: to_binary(&BAssetQueryMsg::State {})?,
            }))?;
        Ok(response.stluna_exchange_rate.into())
    }

    pub fn query_lunax_exchange_rate(
        querier: &QuerierWrapper,
        staking_address: &Addr,
    ) -> StdResult<Decimal> {
        let response: StaderStateResponse =
            querier.query(&QueryRequest::Wasm(WasmQuery::Smart {
                contract_addr: staking_address.to_string(),
                msg: to_binary(&StaderQueryMsg::State {})?,
            }))?;
        Ok(response.state.exchange_rate.into())
    }
}

// TESTS

#[cfg(test)]
mod tests {
    use super::*;
    use astroport::asset::Asset as AstroAsset;
    use astroport::asset::{Asset as AstroportAsset, AssetInfo, PairInfo};
    use astroport::factory::PairType;
<<<<<<< HEAD
    use astroport::pair::{CumulativePricesResponse, PoolResponse, SimulationResponse};
=======
    use astroport::pair::{CumulativePricesResponse, SimulationResponse};
    use basset::hub::StateResponse;
>>>>>>> cfb4045b
    use cosmwasm_std::testing::{mock_env, mock_info, MockApi, MockStorage};
    use cosmwasm_std::{from_binary, Addr, OwnedDeps};
<<<<<<< HEAD
    use cosmwasm_std::{Decimal as StdDecimal, StdError};
    use mars_core::basset::hub::StateResponse;
=======
>>>>>>> cfb4045b
    use mars_core::testing::{mock_dependencies, mock_env_at_block_time, MarsMockQuerier};
    use stader::msg::QueryStateResponse as StaderStateResponse;
    use stader::state::State as StaderState;

    #[test]
    fn test_proper_initialization() {
        let mut deps = mock_dependencies(&[]);

        let msg = InstantiateMsg {
            owner: String::from("owner"),
        };
        let info = mock_info("owner", &[]);

        let res = instantiate(deps.as_mut(), mock_env(), info, msg).unwrap();
        assert_eq!(0, res.messages.len());

        let config = CONFIG.load(&deps.storage).unwrap();
        assert_eq!(Addr::unchecked("owner"), config.owner);
    }

    #[test]
    fn test_update_config() {
        let mut deps = th_setup();

        // only owner can update
        {
            let msg = ExecuteMsg::UpdateConfig {
                owner: Some(String::from("new_owner")),
            };
            let info = mock_info("another_one", &[]);
            let err = execute(deps.as_mut(), mock_env(), info, msg).unwrap_err();
            assert_eq!(err, MarsError::Unauthorized {}.into());
        }

        let info = mock_info("owner", &[]);
        // no change
        {
            let msg = ExecuteMsg::UpdateConfig { owner: None };
            execute(deps.as_mut(), mock_env(), info.clone(), msg).unwrap();

            let config = CONFIG.load(&deps.storage).unwrap();
            assert_eq!(config.owner, Addr::unchecked("owner"));
        }

        // new owner
        {
            let msg = ExecuteMsg::UpdateConfig {
                owner: Some(String::from("new_owner")),
            };
            execute(deps.as_mut(), mock_env(), info, msg).unwrap();

            let config = CONFIG.load(&deps.storage).unwrap();
            assert_eq!(config.owner, Addr::unchecked("new_owner"));
        }
    }

    #[test]
    fn test_set_asset() {
        let mut deps = th_setup();

        let msg = ExecuteMsg::SetAsset {
            asset: Asset::Native {
                denom: "luna".to_string(),
            },
            price_source: PriceSourceUnchecked::Native {
                denom: "luna".to_string(),
            },
        };
        let info = mock_info("another_one", &[]);
        let err = execute(deps.as_mut(), mock_env(), info, msg).unwrap_err();
        assert_eq!(err, MarsError::Unauthorized {}.into());
    }

    #[test]
    fn test_set_asset_fixed() {
        let mut deps = th_setup();
        let info = mock_info("owner", &[]);

        let asset = Asset::Cw20 {
            contract_addr: String::from("cw20token"),
        };
        let reference = asset.get_reference();
        let msg = ExecuteMsg::SetAsset {
            asset: asset,
            price_source: PriceSourceUnchecked::Fixed {
                price: Decimal::from_ratio(1_u128, 2_u128),
            },
        };
        execute(deps.as_mut(), mock_env(), info.clone(), msg).unwrap();

        let price_source = PRICE_SOURCES
            .load(&deps.storage, reference.as_slice())
            .unwrap();
        assert_eq!(
            price_source,
            PriceSourceChecked::Fixed {
                price: Decimal::from_ratio(1_u128, 2_u128)
            }
        );
    }

    #[test]
    fn test_set_asset_native() {
        let mut deps = th_setup();
        let info = mock_info("owner", &[]);

        let asset = Asset::Native {
            denom: String::from("luna"),
        };
        let reference = asset.get_reference();
        let msg = ExecuteMsg::SetAsset {
            asset: asset,
            price_source: PriceSourceUnchecked::Native {
                denom: "luna".to_string(),
            },
        };
        execute(deps.as_mut(), mock_env(), info.clone(), msg).unwrap();

        let price_source = PRICE_SOURCES
            .load(&deps.storage, reference.as_slice())
            .unwrap();
        assert_eq!(
            price_source,
            PriceSourceChecked::Native {
                denom: "luna".to_string()
            }
        );
    }

    #[test]
    fn test_set_asset_astroport_spot() {
        let mut deps = th_setup();
        let info = mock_info("owner", &[]);

        let offer_asset_info = AssetInfo::Token {
            contract_addr: Addr::unchecked("cw20token"),
        };
        let ask_asset_info = AssetInfo::NativeToken {
            denom: "uusd".to_string(),
        };

        deps.querier.set_astroport_pair(PairInfo {
            asset_infos: [offer_asset_info.clone(), ask_asset_info.clone()],
            contract_addr: Addr::unchecked("pair"),
            liquidity_token: Addr::unchecked("lp"),
            pair_type: PairType::Xyk {},
        });

        let asset = Asset::Cw20 {
            contract_addr: "cw20token".to_string(),
        };
        let reference = asset.get_reference();
        let msg = ExecuteMsg::SetAsset {
            asset: asset,
            price_source: PriceSourceUnchecked::AstroportSpot {
                pair_address: "pair".to_string(),
            },
        };
        execute(deps.as_mut(), mock_env(), info.clone(), msg).unwrap();

        let price_source = PRICE_SOURCES
            .load(&deps.storage, reference.as_slice())
            .unwrap();
        assert_eq!(
            price_source,
            PriceSourceChecked::AstroportSpot {
                pair_address: Addr::unchecked("pair")
            }
        );
    }

    #[test]
    fn test_set_asset_astroport_twap() {
        let mut deps = th_setup();
        let info = mock_info("owner", &[]);

        let offer_asset_info = AssetInfo::Token {
            contract_addr: Addr::unchecked("cw20token"),
        };
        let ask_asset_info = AssetInfo::NativeToken {
            denom: "uusd".to_string(),
        };

        deps.querier.set_astroport_pair(PairInfo {
            asset_infos: [offer_asset_info.clone(), ask_asset_info.clone()],
            contract_addr: Addr::unchecked("pair"),
            liquidity_token: Addr::unchecked("lp"),
            pair_type: PairType::Xyk {},
        });

        let asset = Asset::Cw20 {
            contract_addr: "cw20token".to_string(),
        };
        let reference = asset.get_reference();
        let msg = ExecuteMsg::SetAsset {
            asset: asset,
            price_source: PriceSourceUnchecked::AstroportTwap {
                pair_address: "pair".to_string(),
                window_size: 3600,
                tolerance: 600,
            },
        };
        execute(deps.as_mut(), mock_env(), info.clone(), msg).unwrap();

        let price_source = PRICE_SOURCES
            .load(&deps.storage, reference.as_slice())
            .unwrap();

        assert_eq!(
            price_source,
            PriceSourceChecked::AstroportTwap {
                pair_address: Addr::unchecked("pair"),
                window_size: 3600,
                tolerance: 600,
            }
        );
    }

    #[test]
    fn test_set_asset_astroport_liquidity_token() {
        let mut deps = th_setup();
        let info = mock_info("owner", &[]);

        deps.querier.set_astroport_pair(PairInfo {
            asset_infos: [
                AssetInfo::NativeToken {
                    denom: "uluna".to_string(),
                },
                AssetInfo::NativeToken {
                    denom: "uusd".to_string(),
                },
            ],
            contract_addr: Addr::unchecked("uluna-uusd"),
            liquidity_token: Addr::unchecked("uluna_uusd_lp"),
            pair_type: PairType::Xyk {},
        });

        deps.querier.set_astroport_pair(PairInfo {
            asset_infos: [
                AssetInfo::Token {
                    contract_addr: Addr::unchecked("steak_token"),
                },
                AssetInfo::NativeToken {
                    denom: "uluna".to_string(),
                },
            ],
            contract_addr: Addr::unchecked("usteak-uluna"),
            liquidity_token: Addr::unchecked("usteak_uluna_lp"),
            pair_type: PairType::Stable {},
        });

        // Attempt to use a stableswap pool; should fail
        let asset = Asset::Cw20 {
            contract_addr: "usteak_uluna_lp".to_string(),
        };
        let msg = ExecuteMsg::SetAsset {
            asset,
            price_source: PriceSourceUnchecked::AstroportXykLiquidityToken {
                pair_address: "usteak-uluna".to_string(),
            },
        };
        let err = execute(deps.as_mut(), mock_env(), info.clone(), msg).unwrap_err();
        assert_eq!(err, ContractError::InvalidPair {});

        // Attempt to use an XYK pool; should succeed
        let asset = Asset::Cw20 {
            contract_addr: "uluna_uusd_LP".to_string(),
        };
        let msg = ExecuteMsg::SetAsset {
            asset: asset.clone(),
            price_source: PriceSourceUnchecked::AstroportXykLiquidityToken {
                pair_address: "uluna-uusd".to_string(),
            },
        };
        execute(deps.as_mut(), mock_env(), info.clone(), msg).unwrap();

        let price_source = PRICE_SOURCES
            .load(&deps.storage, asset.get_reference().as_slice())
            .unwrap();
        assert_eq!(
            price_source,
            PriceSourceChecked::AstroportXykLiquidityToken {
                pair_address: Addr::unchecked("uluna-uusd")
            }
        );
    }

    #[test]
    fn test_set_asset_stluna() {
        let mut deps = th_setup();
        let info = mock_info("owner", &[]);

        let asset = Asset::Cw20 {
            contract_addr: String::from("stluna_token"),
        };
        let reference = asset.get_reference();
        let msg = ExecuteMsg::SetAsset {
            asset: asset,
            price_source: PriceSourceUnchecked::Stluna {
                hub_address: "stluna_hub_addr".to_string(),
            },
        };
        execute(deps.as_mut(), mock_env(), info.clone(), msg).unwrap();

        let price_source = PRICE_SOURCES
            .load(&deps.storage, reference.as_slice())
            .unwrap();
        assert_eq!(
            price_source,
            PriceSourceChecked::Stluna {
                hub_address: Addr::unchecked("stluna_hub_addr")
            }
        );
    }

    #[test]
    fn test_set_asset_lunax() {
        let mut deps = th_setup();
        let info = mock_info("owner", &[]);

        let asset = Asset::Cw20 {
            contract_addr: String::from("lunax_token"),
        };
        let reference = asset.get_reference();
        let msg = ExecuteMsg::SetAsset {
            asset: asset,
            price_source: PriceSourceUnchecked::Lunax {
                staking_address: "lunax_staking_addr".to_string(),
            },
        };
        execute(deps.as_mut(), mock_env(), info.clone(), msg).unwrap();

        let price_source = PRICE_SOURCES
            .load(&deps.storage, reference.as_slice())
            .unwrap();
        assert_eq!(
            price_source,
            PriceSourceChecked::Lunax {
                staking_address: Addr::unchecked("lunax_staking_addr")
            }
        );
    }

    #[test]
    fn test_record_twap_snapshots() {
        let mut deps = th_setup();
        let info = mock_info("anyone", &[]);

        let window_size = 3600;
        let tolerance = 600;

        let asset = Asset::Cw20 {
            contract_addr: "cw20token".to_string(),
        };
        let reference = asset.get_reference();

        // set price source to astroport TWAP
        PRICE_SOURCES
            .save(
                &mut deps.storage,
                reference.as_slice(),
                &PriceSourceChecked::AstroportTwap {
                    pair_address: Addr::unchecked("pair"),
                    window_size,
                    tolerance,
                },
            )
            .unwrap();

        // set cumulative price
        let offer_asset_info = AssetInfo::Token {
            contract_addr: Addr::unchecked("cw20token"),
        };
        let ask_asset_info = AssetInfo::NativeToken {
            denom: "uusd".to_string(),
        };

        let mut cumulative_prices = CumulativePricesResponse {
            assets: [
                AstroportAsset {
                    info: offer_asset_info,
                    amount: Uint128::zero(),
                },
                AstroportAsset {
                    info: ask_asset_info,
                    amount: Uint128::zero(),
                },
            ],
            total_share: Uint128::zero(),
            price0_cumulative_last: Uint128::zero(), // token
            price1_cumulative_last: Uint128::zero(), // uusd
        };

        // set the cumulative price
        cumulative_prices.price0_cumulative_last = Uint128::new(1_000_000000);
        deps.querier
            .set_astroport_pair_cumulative_prices("pair".to_string(), cumulative_prices.clone());

        // record first snapshot
        let snapshot_time = 100_000;

        let msg = ExecuteMsg::RecordTwapSnapshots {
            assets: vec![asset.clone()],
        };

        let response = execute(
            deps.as_mut(),
            mock_env_at_block_time(snapshot_time),
            info.clone(),
            msg.clone(),
        )
        .unwrap();

        assert_eq!(
            response.attributes,
            vec![
                attr("action", "record_twap_snapshots"),
                attr("timestamp", "100000"),
                attr("asset", "cw20token"),
                attr("price_cumulative", "1000000000"),
            ]
        );

        let snapshots = ASTROPORT_TWAP_SNAPSHOTS
            .load(deps.as_ref().storage, &reference)
            .unwrap();
        assert_eq!(snapshots.len(), 1);
        assert_eq!(snapshots[0].price_cumulative, Uint128::new(1_000_000000));
        assert_eq!(snapshots[0].timestamp, snapshot_time);

        // update the cumulative price
        cumulative_prices.price0_cumulative_last = Uint128::new(2_000_000000);
        deps.querier
            .set_astroport_pair_cumulative_prices("pair".to_string(), cumulative_prices.clone());

        // try to record a second snapshot within `tolerance` seconds
        let snapshot_too_soon_time = snapshot_time + tolerance - 1;

        let response = execute(
            deps.as_mut(),
            mock_env_at_block_time(snapshot_too_soon_time),
            info.clone(),
            msg.clone(),
        )
        .unwrap();

        assert_eq!(
            response.attributes,
            vec![
                attr("action", "record_twap_snapshots"),
                attr("timestamp", "100599"),
            ]
        );
        assert!(response.events.len() == 0);

        // record a second snapshot
        let second_snapshot_time = snapshot_time + tolerance;

        let response = execute(
            deps.as_mut(),
            mock_env_at_block_time(second_snapshot_time),
            info.clone(),
            msg.clone(),
        )
        .unwrap();

        assert_eq!(
            response.attributes,
            vec![
                attr("action", "record_twap_snapshots"),
                attr("timestamp", "100600"),
                attr("asset", "cw20token"),
                attr("price_cumulative", "2000000000"),
            ]
        );

        let snapshots = ASTROPORT_TWAP_SNAPSHOTS
            .load(deps.as_ref().storage, &reference)
            .unwrap();
        assert_eq!(snapshots.len(), 2);
        assert_eq!(snapshots[1].price_cumulative, Uint128::new(2_000_000000));
        assert_eq!(snapshots[1].timestamp, second_snapshot_time);

        // record a third snapshot and check that old snapshots are removed from state
        let third_snapshot_time = second_snapshot_time + window_size + tolerance + 1;

        execute(
            deps.as_mut(),
            mock_env_at_block_time(third_snapshot_time),
            info.clone(),
            msg.clone(),
        )
        .unwrap();

        let snapshots = ASTROPORT_TWAP_SNAPSHOTS
            .load(deps.as_ref().storage, &reference)
            .unwrap();
        assert_eq!(snapshots.len(), 1);
        assert_eq!(snapshots[0].price_cumulative, Uint128::new(2_000_000000));
        assert_eq!(snapshots[0].timestamp, third_snapshot_time);
    }

    #[test]
    fn test_query_asset_price_source() {
        let mut deps = th_setup();
        let info = mock_info("owner", &[]);

        let asset = Asset::Cw20 {
            contract_addr: String::from("cw20token"),
        };

        let msg = ExecuteMsg::SetAsset {
            asset: asset.clone(),
            price_source: PriceSourceUnchecked::Fixed {
                price: Decimal::from_ratio(1_u128, 2_u128),
            },
        };

        execute(deps.as_mut(), mock_env(), info, msg).unwrap();

        let price_source: PriceSourceChecked = from_binary(
            &query(
                deps.as_ref(),
                mock_env(),
                QueryMsg::AssetPriceSource { asset },
            )
            .unwrap(),
        )
        .unwrap();

        assert_eq!(
            price_source,
            PriceSourceChecked::Fixed {
                price: Decimal::from_ratio(1_u128, 2_u128),
            },
        );
    }

    #[test]
    fn test_query_asset_price_fixed() {
        let mut deps = th_setup();
        let asset = Asset::Cw20 {
            contract_addr: String::from("cw20token"),
        };
        let asset_reference = asset.get_reference();

        PRICE_SOURCES
            .save(
                &mut deps.storage,
                asset_reference.as_slice(),
                &PriceSourceChecked::Fixed {
                    price: Decimal::from_ratio(3_u128, 2_u128),
                },
            )
            .unwrap();

        let price: Decimal = from_binary(
            &query(
                deps.as_ref(),
                mock_env(),
                QueryMsg::AssetPriceByReference { asset_reference },
            )
            .unwrap(),
        )
        .unwrap();

        assert_eq!(price, Decimal::from_ratio(3_u128, 2_u128));
    }

    #[test]
    fn test_query_asset_price_native() {
        let mut deps = th_setup();
        let asset = Asset::Native {
            denom: String::from("nativecoin"),
        };
        let asset_reference = asset.get_reference();

        deps.querier.set_native_exchange_rates(
            "nativecoin".to_string(),
            &[("uusd".to_string(), Decimal::from_ratio(4_u128, 1_u128))],
        );

        PRICE_SOURCES
            .save(
                &mut deps.storage,
                asset_reference.as_slice(),
                &PriceSourceChecked::Native {
                    denom: "nativecoin".to_string(),
                },
            )
            .unwrap();

        let price: Decimal = from_binary(
            &query(
                deps.as_ref(),
                mock_env(),
                QueryMsg::AssetPriceByReference { asset_reference },
            )
            .unwrap(),
        )
        .unwrap();

        assert_eq!(price, Decimal::from_ratio(4_u128, 1_u128));
    }

    #[test]
    fn test_query_asset_price_astroport_spot() {
        let mut deps = th_setup();
        let asset = Asset::Native {
            denom: String::from("cw20token"),
        };
        let asset_reference = asset.get_reference();

        // set price source
        PRICE_SOURCES
            .save(
                &mut deps.storage,
                asset_reference.as_slice(),
                &PriceSourceChecked::AstroportSpot {
                    pair_address: Addr::unchecked("pair"),
                },
            )
            .unwrap();

        // set astroport pair info
        let offer_asset_info = AssetInfo::Token {
            contract_addr: Addr::unchecked("cw20token"),
        };
        let ask_asset_info = AssetInfo::NativeToken {
            denom: "uusd".to_string(),
        };

        deps.querier.set_astroport_pair(PairInfo {
            asset_infos: [offer_asset_info.clone(), ask_asset_info.clone()],
            contract_addr: Addr::unchecked("pair"),
            liquidity_token: Addr::unchecked("lp"),
            pair_type: PairType::Xyk {},
        });

        // set astroport spot price and query it
        deps.querier.set_astroport_pair_simulation(
            "pair".to_string(),
            SimulationResponse {
                return_amount: Uint128::new(9_000000),
                commission_amount: Uint128::new(1_000000),
                spread_amount: Uint128::zero(),
            },
        );

        let price: Decimal = from_binary(
            &query(
                deps.as_ref(),
                mock_env(),
                QueryMsg::AssetPriceByReference {
                    asset_reference: asset_reference.clone(),
                },
            )
            .unwrap(),
        )
        .unwrap();

        assert_eq!(price, Decimal::from_ratio(10_u128, 1_u128));
    }

    #[test]
    fn test_query_asset_price_astroport_twap() {
        let mut deps = th_setup();
        let info = mock_info("anyone", &[]);

        let asset = Asset::Native {
            denom: String::from("cw20token"),
        };
        let asset_reference = asset.get_reference();

        let window_size = 3600;
        let tolerance = 600;

        // set price source
        PRICE_SOURCES
            .save(
                &mut deps.storage,
                asset_reference.as_slice(),
                &PriceSourceChecked::AstroportTwap {
                    pair_address: Addr::unchecked("pair"),
                    window_size,
                    tolerance,
                },
            )
            .unwrap();

        // set astroport pair info
        let offer_asset_info = AssetInfo::Token {
            contract_addr: Addr::unchecked("cw20token"),
        };
        let ask_asset_info = AssetInfo::NativeToken {
            denom: "uusd".to_string(),
        };

        let mut cumulative_prices = CumulativePricesResponse {
            assets: [
                AstroportAsset {
                    info: offer_asset_info.clone(),
                    amount: Uint128::zero(),
                },
                AstroportAsset {
                    info: ask_asset_info.clone(),
                    amount: Uint128::zero(),
                },
            ],
            total_share: Uint128::zero(),
            price0_cumulative_last: Uint128::zero(), // token
            price1_cumulative_last: Uint128::zero(), // uusd
        };

        deps.querier.set_astroport_pair(PairInfo {
            asset_infos: [offer_asset_info, ask_asset_info],
            contract_addr: Addr::unchecked("pair"),
            liquidity_token: Addr::unchecked("lp"),
            pair_type: PairType::Xyk {},
        });

        // record snapshot
        let snapshot_time = 100_000;

        let snapshot_time_cumulative_price = 10_000_000000;
        cumulative_prices.price0_cumulative_last = Uint128::new(snapshot_time_cumulative_price);
        deps.querier
            .set_astroport_pair_cumulative_prices("pair".to_string(), cumulative_prices.clone());

        let msg = ExecuteMsg::RecordTwapSnapshots {
            assets: vec![asset.clone()],
        };

        execute(
            deps.as_mut(),
            mock_env_at_block_time(snapshot_time),
            info.clone(),
            msg.clone(),
        )
        .unwrap();

        // query price when no snapshot was taken within the tolerable window
        let query_error_time = snapshot_time + window_size - tolerance - 1;

        let error = query(
            deps.as_ref(),
            mock_env_at_block_time(query_error_time),
            QueryMsg::AssetPriceByReference {
                asset_reference: asset_reference.clone(),
            },
        )
        .unwrap_err();

        assert_eq!(error, ContractError::NoSnapshotWithinTolerance {}.into());

        // query price when a snapshot was taken within the tolerable window
        let query_time = snapshot_time + window_size;

        let query_time_cumulative_price = 20_000_000000;
        cumulative_prices.price0_cumulative_last = Uint128::new(query_time_cumulative_price);
        deps.querier
            .set_astroport_pair_cumulative_prices("pair".to_string(), cumulative_prices.clone());

        let price: Decimal = from_binary(
            &query(
                deps.as_ref(),
                mock_env_at_block_time(query_time),
                QueryMsg::AssetPriceByReference {
                    asset_reference: asset_reference.clone(),
                },
            )
            .unwrap(),
        )
        .unwrap();

        assert_eq!(
            price,
            Decimal::from_ratio(
                query_time_cumulative_price - snapshot_time_cumulative_price,
                (query_time - snapshot_time) * 10_u64.pow(TWAP_PRECISION.into())
            )
        );
    }

    #[test]
    fn test_query_asset_price_astroport_liquidity_token() {
        let mut deps = th_setup();

        // set native price source for luna
        {
            let asset = Asset::Native {
                denom: String::from("uluna"),
            };
            let asset_reference = asset.get_reference();

            PRICE_SOURCES
                .save(
                    &mut deps.storage,
                    asset_reference.as_slice(),
                    &PriceSourceChecked::Native {
                        denom: "uluna".to_string(),
                    },
                )
                .unwrap();

            deps.querier.set_native_exchange_rates(
                "uluna".to_string(),
                &[("uusd".to_string(), Decimal::from_ratio(885_u128, 10_u128))],
            );
        }

        // set native price source for ust
        {
            let asset = Asset::Native {
                denom: String::from("uusd"),
            };
            let asset_reference = asset.get_reference();

            PRICE_SOURCES
                .save(
                    &mut deps.storage,
                    asset_reference.as_slice(),
                    &PriceSourceChecked::Native {
                        denom: "uusd".to_string(),
                    },
                )
                .unwrap();

            deps.querier.set_native_exchange_rates(
                "uusd".to_string(),
                &[("uusd".to_string(), Decimal::from_ratio(1_u128, 1_u128))],
            );
        }

        // set price source for astro lp token
        let asset = Asset::Cw20 {
            contract_addr: "lp_token".to_string(),
        };
        let asset_reference = asset.get_reference();
        PRICE_SOURCES
            .save(
                &mut deps.storage,
                asset_reference.as_slice(),
                &PriceSourceChecked::AstroportXykLiquidityToken {
                    pair_address: Addr::unchecked("lp_pair"),
                },
            )
            .unwrap();

        // set correct astroport pool and query price
        {
            let offer_asset_info = AssetInfo::NativeToken {
                denom: "uluna".to_string(),
            };
            let ask_asset_info = AssetInfo::NativeToken {
                denom: "uusd".to_string(),
            };
            let pool_response = PoolResponse {
                assets: [
                    AstroAsset {
                        info: offer_asset_info.clone(),
                        amount: Uint128::from(10000u32),
                    },
                    AstroAsset {
                        info: ask_asset_info.clone(),
                        amount: Uint128::from(885000u32),
                    },
                ],
                total_share: Uint128::from(10000u32),
            };
            deps.querier
                .set_astroport_pool("lp_pair".to_string(), pool_response);

            let price: Decimal = from_binary(
                &query(
                    deps.as_ref(),
                    mock_env(),
                    QueryMsg::AssetPriceByReference {
                        asset_reference: asset_reference.clone(),
                    },
                )
                .unwrap(),
            )
            .unwrap();

            // LUNA price: 88.5
            // LUNA depth: 10000
            // UST price: 1
            // UST depth: 885000
            // pool value: 2 * sqrt((88.5 * 10000) * (1 * 885000)) = 1770000
            // LP token price: 1770000 / 10000 = 177
            assert_eq!(price, Decimal::from_ratio(1770000_u128, 10000_u128));

            // Now assume someone buys a large amount of Luna, skewing the pool depths. Let's see if
            // the oracle price of the LP token is affected.
            //
            // Assume the attacker sells 500000 uusd for uluna
            // UST depth = 885000 + 500000 = 1385000
            // Luna depth = 10000 * 885000 / 1385000 = 6389 (ignoring trading commissions)
            let pool_response = PoolResponse {
                assets: [
                    AstroAsset {
                        info: offer_asset_info,
                        amount: Uint128::from(6389u32),
                    },
                    AstroAsset {
                        info: ask_asset_info,
                        amount: Uint128::from(1385000u32),
                    },
                ],
                total_share: Uint128::from(10000u32),
            };
            deps.querier
                .set_astroport_pool("lp_pair".to_string(), pool_response);

            let price: Decimal = from_binary(
                &query(
                    deps.as_ref(),
                    mock_env(),
                    QueryMsg::AssetPriceByReference {
                        asset_reference: asset_reference.clone(),
                    },
                )
                .unwrap(),
            )
            .unwrap();

            // Assume we use Terra L1 oracle for Luna and UST, their prices should not be affected
            // LUNA price: 88.5
            // UST price: 1
            // pool value = 2 * sqrt((88.5 * 6389) * (1 * 1385000)) = 1769874
            //
            // Is slightly (<0.01%) off from the pre-manipulation value. Good enough!
            assert_eq!(price, Decimal::from_ratio(1769874_u128, 10000_u128));
        }

        // set astroport pool (with asset which doesn't have price source) and query price
        {
            let offer_asset_info = AssetInfo::NativeToken {
                denom: "nativetoken".to_string(),
            };
            let ask_asset_info = AssetInfo::NativeToken {
                denom: "uusd".to_string(),
            };
            let pool_response = PoolResponse {
                assets: [
                    AstroAsset {
                        info: offer_asset_info,
                        amount: Uint128::from(10u32),
                    },
                    AstroAsset {
                        info: ask_asset_info,
                        amount: Uint128::from(20u32),
                    },
                ],
                total_share: Uint128::from(1000u32),
            };
            deps.querier
                .set_astroport_pool("lp_pair".to_string(), pool_response);

            let error = query(
                deps.as_ref(),
                mock_env(),
                QueryMsg::AssetPriceByReference {
                    asset_reference: asset_reference.clone(),
                },
            )
            .unwrap_err();
            assert!(
                matches!(error, StdError::NotFound { .. }),
                "Expected StdError::NotFound, received {}",
                error
            );
        }
    }

    #[test]
    fn test_query_asset_price_stluna() {
        let mut deps = th_setup();

        // Setup Luna native price source
        let asset = Asset::Native {
            denom: "uluna".to_string(),
        };
        let asset_reference = asset.get_reference();

        deps.querier.set_native_exchange_rates(
            "uluna".to_string(),
            &[("uusd".to_string(), Decimal::from_ratio(94_u128, 1_u128))],
        );

        PRICE_SOURCES
            .save(
                &mut deps.storage,
                asset_reference.as_slice(),
                &PriceSourceChecked::Native {
                    denom: "uluna".to_string(),
                },
            )
            .unwrap();

        // Setup stLuna (stLuna / Luna) price source
        let asset = Asset::Cw20 {
            contract_addr: String::from("stluna_token"),
        };
        let asset_reference = asset.get_reference();

        PRICE_SOURCES
            .save(
                &mut deps.storage,
                asset_reference.as_slice(),
                &PriceSourceChecked::Stluna {
                    hub_address: Addr::unchecked("stluna_hub_addr"),
                },
            )
            .unwrap();

        deps.querier.set_basset_state_response(StateResponse {
            bluna_exchange_rate: Default::default(),
            stluna_exchange_rate: StdDecimal::from_ratio(11_u128, 10_u128), // 1 stluna = 1.1 luna
            total_bond_bluna_amount: Default::default(),
            total_bond_stluna_amount: Default::default(),
            last_index_modification: 0,
            prev_hub_balance: Default::default(),
            last_unbonded_time: 0,
            last_processed_batch: 0,
            total_bond_amount: Default::default(),
            exchange_rate: Default::default(),
        });

        let price: Decimal = from_binary(
            &query(
                deps.as_ref(),
                mock_env(),
                QueryMsg::AssetPriceByReference {
                    asset_reference: asset_reference.clone(),
                },
            )
            .unwrap(),
        )
        .unwrap();

        // stLuna/USD = stLuna/Luna * Luna/USD
        assert_eq!(price, Decimal::from_ratio(1034_u128, 10_u128));
    }

    #[test]
    fn test_query_asset_price_lunax() {
        let mut deps = th_setup();

        // Setup Luna native price source
        let asset = Asset::Native {
            denom: "uluna".to_string(),
        };
        let asset_reference = asset.get_reference();

        deps.querier.set_native_exchange_rates(
            "uluna".to_string(),
            &[("uusd".to_string(), Decimal::from_ratio(94_u128, 1_u128))],
        );

        PRICE_SOURCES
            .save(
                &mut deps.storage,
                asset_reference.as_slice(),
                &PriceSourceChecked::Native {
                    denom: "uluna".to_string(),
                },
            )
            .unwrap();

        // Setup LunaX (LunaX / Luna) price source
        let asset = Asset::Cw20 {
            contract_addr: String::from("lunax_token"),
        };
        let asset_reference = asset.get_reference();

        PRICE_SOURCES
            .save(
                &mut deps.storage,
                asset_reference.as_slice(),
                &PriceSourceChecked::Lunax {
                    staking_address: Addr::unchecked("lunax_staking_addr"),
                },
            )
            .unwrap();

        deps.querier.set_stader_state_response(StaderStateResponse {
            state: StaderState {
                total_staked: Default::default(),
                exchange_rate: StdDecimal::from_ratio(112_u128, 100_u128), // 1 lunax = 1.12 luna
                last_reconciled_batch_id: 0,
                current_undelegation_batch_id: 0,
                last_undelegation_time: Default::default(),
                last_swap_time: Default::default(),
                last_reinvest_time: Default::default(),
                validators: vec![],
                reconciled_funds_to_withdraw: Default::default(),
            },
        });

        let price: Decimal = from_binary(
            &query(
                deps.as_ref(),
                mock_env(),
                QueryMsg::AssetPriceByReference {
                    asset_reference: asset_reference.clone(),
                },
            )
            .unwrap(),
        )
        .unwrap();

        // LunaX/USD = LunaX/Luna * Luna/USD
        assert_eq!(price, Decimal::from_ratio(10528_u128, 100_u128));
    }

    // TEST_HELPERS
    fn th_setup() -> OwnedDeps<MockStorage, MockApi, MarsMockQuerier> {
        let mut deps = mock_dependencies(&[]);

        let msg = InstantiateMsg {
            owner: String::from("owner"),
        };
        let info = mock_info("owner", &[]);
        instantiate(deps.as_mut(), mock_env(), info, msg).unwrap();

        deps
    }
}<|MERGE_RESOLUTION|>--- conflicted
+++ resolved
@@ -536,19 +536,11 @@
     use astroport::asset::Asset as AstroAsset;
     use astroport::asset::{Asset as AstroportAsset, AssetInfo, PairInfo};
     use astroport::factory::PairType;
-<<<<<<< HEAD
     use astroport::pair::{CumulativePricesResponse, PoolResponse, SimulationResponse};
-=======
-    use astroport::pair::{CumulativePricesResponse, SimulationResponse};
     use basset::hub::StateResponse;
->>>>>>> cfb4045b
     use cosmwasm_std::testing::{mock_env, mock_info, MockApi, MockStorage};
     use cosmwasm_std::{from_binary, Addr, OwnedDeps};
-<<<<<<< HEAD
     use cosmwasm_std::{Decimal as StdDecimal, StdError};
-    use mars_core::basset::hub::StateResponse;
-=======
->>>>>>> cfb4045b
     use mars_core::testing::{mock_dependencies, mock_env_at_block_time, MarsMockQuerier};
     use stader::msg::QueryStateResponse as StaderStateResponse;
     use stader::state::State as StaderState;
