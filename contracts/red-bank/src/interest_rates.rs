--- conflicted
+++ resolved
@@ -1,18 +1,16 @@
+use std::str;
+use cosmwasm_std::{CosmosMsg, Decimal, DepsMut, Env, StdResult, Response, Uint128};
+
+use mars::asset::AssetType;
+use mars::helpers::cw20_get_balance;
+use mars::math::{decimal_multiplication, reverse_decimal};
+
 use crate::error::ContractError;
 use crate::error::ContractError::{
     CannotEncodeAssetReferenceIntoString, OperationExceedsAvailableLiquidity,
 };
 use crate::interest_rate_models::InterestRateModel;
 use crate::state::{Market, CONFIG};
-<<<<<<< HEAD
-use cosmwasm_std::{CosmosMsg, Decimal, DepsMut, Env, StdError, StdResult, Response, Uint128};
-=======
-use cosmwasm_std::{Decimal, DepsMut, Env, Uint128};
->>>>>>> 36a9d96b
-use mars::asset::AssetType;
-use mars::helpers::cw20_get_balance;
-use mars::math::{decimal_multiplication, reverse_decimal};
-use std::str;
 
 /// Scaling factor used to keep more precision during division / multiplication by index.
 pub const SCALING_FACTOR: u128 = 1_000_000;
@@ -195,32 +193,10 @@
         }
     };
 
-<<<<<<< HEAD
     if contract_current_balance < liquidity_taken {
-        return Err(StdError::generic_err("contract current balance cannot be less than liquidity taken");
+        return Err(OperationExceedsAvailableLiquidity {});
     }
     let available_liquidity = contract_current_balance - liquidity_taken;
-=======
-    // Get protocol income to be deducted from liquidity (doesn't belong to the money market
-    // anymore)
-    let config = CONFIG.load(deps.storage)?;
-    // NOTE: No check for underflow because this is done on config validations
-    let protocol_income_minus_treasury_amount =
-        (Decimal::one() - config.treasury_fee_share) * market.protocol_income_to_distribute;
-    let liquidity_to_deduct_from_current_balance =
-        liquidity_taken.checked_add(protocol_income_minus_treasury_amount)?;
-
-    let available_liquidity = if contract_current_balance < liquidity_to_deduct_from_current_balance
-    {
-        // liquidity_taken for deposit / repay is zero so we don't want to block these operations
-        if !liquidity_taken.is_zero() {
-            return Err(OperationExceedsAvailableLiquidity {});
-        }
-        Uint128::zero()
-    } else {
-        contract_current_balance - liquidity_to_deduct_from_current_balance
-    };
->>>>>>> 36a9d96b
 
     let total_debt = get_descaled_amount(
         market.debt_total_scaled,
