--- conflicted
+++ resolved
@@ -6,11 +6,8 @@
 
 use cw20::{Cw20HandleMsg, Cw20ReceiveMsg, MinterResponse};
 use mars::cw20_token;
-<<<<<<< HEAD
-use mars::helpers::{cw20_get_balance, cw20_get_total_supply, read_be_u64};
-=======
+use mars::helpers::read_be_u64;
 use mars::xmars_token;
->>>>>>> 32437873
 
 use crate::msg::{
     ConfigResponse, HandleMsg, InitMsg, MigrateMsg, MsgExecuteCall, ProposalInfo,
@@ -527,16 +524,12 @@
     start: Option<u64>,
     limit: Option<u32>,
 ) -> StdResult<ProposalsListResponse> {
-<<<<<<< HEAD
     const DEFAULT_START: u64 = 1;
     const MAX_LIMIT: u32 = 30;
     const DEFAULT_LIMIT: u32 = 10;
     let basecamp = basecamp_state_read(&deps.storage).load().unwrap();
     let start = start.unwrap_or(DEFAULT_START).to_be_bytes();
     let limit = limit.unwrap_or(DEFAULT_LIMIT).min(MAX_LIMIT) as usize;
-=======
-    let basecamp = basecamp_state_read(&deps.storage).load().unwrap();
->>>>>>> 32437873
     let proposals = proposals_state_read(&deps.storage);
     let proposals_list: StdResult<Vec<_>> = proposals
         .range(Option::from(&start[..]), None, Order::Ascending)
