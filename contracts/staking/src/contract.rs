--- conflicted
+++ resolved
@@ -34,12 +34,6 @@
     // compile error if we add more params
     let CreateOrUpdateConfig {
         owner,
-<<<<<<< HEAD
-=======
-        address_provider_address,
-        astroport_factory_address,
-        astroport_max_spread,
->>>>>>> 1a8ed4a4
         cooldown_duration,
         address_provider_address,
         astroport_factory_address,
@@ -48,12 +42,6 @@
 
     // All fields should be available
     let available = owner.is_some()
-<<<<<<< HEAD
-=======
-        && address_provider_address.is_some()
-        && astroport_factory_address.is_some()
-        && astroport_max_spread.is_some()
->>>>>>> 1a8ed4a4
         && cooldown_duration.is_some()
         && address_provider_address.is_some()
         && astroport_factory_address.is_some()
@@ -78,11 +66,6 @@
             zero_address(),
         )?,
         astroport_max_spread: astroport_max_spread.unwrap(),
-<<<<<<< HEAD
-=======
-        cooldown_duration: cooldown_duration.unwrap(),
-        unstake_window: unstake_window.unwrap(),
->>>>>>> 1a8ed4a4
     };
 
     CONFIG.save(deps.storage, &config)?;
@@ -164,12 +147,6 @@
     // compile error if we add more params
     let CreateOrUpdateConfig {
         owner,
-<<<<<<< HEAD
-=======
-        address_provider_address,
-        astroport_factory_address,
-        astroport_max_spread,
->>>>>>> 1a8ed4a4
         cooldown_duration,
         address_provider_address,
         astroport_factory_address,
@@ -480,13 +457,9 @@
     Ok(ConfigResponse {
         owner: config.owner.to_string(),
         address_provider_address: config.address_provider_address.to_string(),
-<<<<<<< HEAD
-=======
         astroport_factory_address: config.astroport_factory_address.to_string(),
->>>>>>> 1a8ed4a4
         astroport_max_spread: config.astroport_max_spread,
         cooldown_duration: config.cooldown_duration,
-        unstake_window: config.unstake_window,
     })
 }
 
